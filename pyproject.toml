--- conflicted
+++ resolved
@@ -9,14 +9,11 @@
     "ipyaladin",
     "astroquery",
     "sidecar",
-<<<<<<< HEAD
     "jdaviz",
-=======
     "traitlets",
     "ipypopout",
     "ipyvuetify",
     "ipywidgets",
->>>>>>> c9a767f1
 ]
 dynamic = [
     "version",
